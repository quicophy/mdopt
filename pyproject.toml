[project]
name = "mdopt"
version = "1.0.1"
description = "Discrete optimisation in the tensor-network (specifically, MPS-MPO) language."
authors = [
    { name = "Aleksandr Berezutskii", email = "berezutskii.aleksandr@gmail.com" },
]
maintainers = [
    { name = "Aleksandr Berezutskii", email = "berezutskii.aleksandr@gmail.com" },
]
readme = "README.md"
keywords = [ "tensor networks", "quantum error correction", "discrete optimisation", "MPS", "MPO", "python", "decoding" ]
<<<<<<< HEAD
requires-python = ">=3.10,<3.14"
=======
license = "MIT"
license-files = ["LICENSE.md"]
requires-python = ">=3.10,<4.0"
classifiers = [
    "Programming Language :: Python",
    "Programming Language :: Python :: 3 :: Only",
    "Programming Language :: Python :: 3.10",
    "Programming Language :: Python :: 3.11",
    "Programming Language :: Python :: 3.12",
    "Programming Language :: Python :: 3.13",
    "Typing :: Typed",
]
>>>>>>> 799a00e4

dependencies = [
    "scipy>=1.9.2,<2.0.0",
    "opt-einsum>=3.3.0,<4.0.0",
    "more-itertools>=8.12,<11.0",
    "threadpoolctl>=3.1.0,<4.0.0",
    "tqdm>=4.64.1,<5.0.0",
    "qecstruct>=0.2.9,<0.3.0",
    "qecsim>=1.0b9,<2.0.0",
    "matrex>=0.0.1,<0.0.2",
    "numpy<2.2.0",
    "qldpc>=0.1.2,<0.2.0",
    "sympy>=1.14.0,<2.0.0",
    "seaborn>=0.13.2,<0.14.0",
    "ldpc>=2.3.6,<3.0.0",
]

[tool.poetry.group.dev]
optional = true

[tool.poetry.group.dev.dependencies]
black = ">=22.3,<26.0"
pylint = ">=2.17.4,<4.0.0"
setuptools = ">=67.8,<81.0"
mypy = "^1.3"
ipykernel = "^6.23.1"
notebook = ">=6.5.3,<8.0.0"
jupyter = "^1.0.0"
matplotlib = "^3.7.1"
pyinstrument = "^5.1.1"

[tool.poetry.group.test]
optional = true

[tool.poetry.group.test.dependencies]
coverage = ">=6.4.4,<8.0.0"
pytest-cov = ">=3,<7"
pytest = ">=7.3,<9.0"
py = "^1.11.0"

[tool.poetry.group.docs]
optional = true

[tool.poetry.group.docs.dependencies]
matplotlib = "^3.7.0"
Sphinx = ">=6.2.1,<9.0.0"
myst-parser = ">=2,<5"
sphinxcontrib-napoleon = "^0.7"
nbsphinx = "^0.9.2"
pygments = "^2.17.2"
ipython = "^8.22.1"
pydata-sphinx-theme = ">=0.16.1,<0.17.0"

[build-system]
requires = ["poetry-core>=1.0.0"]
build-backend = "poetry.core.masonry.api"

[tool.poetry.requires-plugins]
poetry-plugin-export = ">=1.8"<|MERGE_RESOLUTION|>--- conflicted
+++ resolved
@@ -10,9 +10,6 @@
 ]
 readme = "README.md"
 keywords = [ "tensor networks", "quantum error correction", "discrete optimisation", "MPS", "MPO", "python", "decoding" ]
-<<<<<<< HEAD
-requires-python = ">=3.10,<3.14"
-=======
 license = "MIT"
 license-files = ["LICENSE.md"]
 requires-python = ">=3.10,<4.0"
@@ -25,7 +22,6 @@
     "Programming Language :: Python :: 3.13",
     "Typing :: Typed",
 ]
->>>>>>> 799a00e4
 
 dependencies = [
     "scipy>=1.9.2,<2.0.0",
