--- conflicted
+++ resolved
@@ -28,14 +28,10 @@
 pylint = "^2.17.2"
 setuptools = "^67.6.1"
 mypy = "^1.1"
-<<<<<<< HEAD
 ipykernel = "^6.21.1"
 notebook = "^6.5.3"
 jupyter = "^1.0.0"
 matplotlib = "^3.7.1"
-=======
-ipykernel = "^6.22.0"
->>>>>>> 108354d6
 
 [tool.poetry.group.test]
 optional = true
