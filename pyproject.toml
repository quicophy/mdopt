[tool.poetry]
name = "mdopt"
version = "0.3.0"
description = "Discrete optimization in the tensor-network (specifically, MPS-MPO) language."
authors = [
    "Aleksandr Berezutskii <berezutskii@phystech.edu>",
]
maintainers = [
    "Aleksandr Berezutskii <berezutskii@phystech.edu>"
]

[tool.poetry.dependencies]
python = ">=3.8,<4.0"
scipy = "^1.9.2"
numpy = "^1.20.1"
opt-einsum = "^3.3.0"
more-itertools = ">=8.12,<10.0"
threadpoolctl = {version="^3.1.0", optional = true}
tqdm = "^4.64.1"
qecstruct = "^0.2.9"

[tool.poetry.group.dev]
optional = true

[tool.poetry.group.dev.dependencies]
black = ">=22.3,<24.0"
pylint = "^2.15.3"
<<<<<<< HEAD
setuptools = "^65.3.0"
mypy = "^0.982"
ipykernel = "^6.21.1"
=======
setuptools = ">=65.3,<68.0"
>>>>>>> 7fd26d60

[tool.poetry.group.test]
optional = true

[tool.poetry.group.test.dependencies]
coverage = ">=6.4.4,<8.0.0"
pytest-cov = ">=3,<5"
pytest = "^7.1.3"
py = "^1.11.0"

[tool.poetry.group.docs]
optional = true

[tool.poetry.group.docs.dependencies]
matplotlib = "^3.7.0"
Sphinx = "^5.2.3"
sphinx-rtd-theme = "^1.0.0"
sphinxcontrib-napoleon = "^0.7"
<<<<<<< HEAD
myst-parser = "^0.18.0"
nbsphinx = "^0.8.12"
=======
myst-parser = ">=0.18,<0.20"
>>>>>>> 7fd26d60

[build-system]
requires = ["poetry-core>=1.0.0"]
build-backend = "poetry.core.masonry.api"<|MERGE_RESOLUTION|>--- conflicted
+++ resolved
@@ -25,13 +25,9 @@
 [tool.poetry.group.dev.dependencies]
 black = ">=22.3,<24.0"
 pylint = "^2.15.3"
-<<<<<<< HEAD
 setuptools = "^65.3.0"
 mypy = "^0.982"
 ipykernel = "^6.21.1"
-=======
-setuptools = ">=65.3,<68.0"
->>>>>>> 7fd26d60
 
 [tool.poetry.group.test]
 optional = true
@@ -50,12 +46,8 @@
 Sphinx = "^5.2.3"
 sphinx-rtd-theme = "^1.0.0"
 sphinxcontrib-napoleon = "^0.7"
-<<<<<<< HEAD
 myst-parser = "^0.18.0"
 nbsphinx = "^0.8.12"
-=======
-myst-parser = ">=0.18,<0.20"
->>>>>>> 7fd26d60
 
 [build-system]
 requires = ["poetry-core>=1.0.0"]
