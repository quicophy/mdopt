[tool.poetry]
name = "mdopt"
version = "0.5.0"
description = "Discrete optimisation in the tensor-network (specifically, MPS-MPO) language."
authors = [
    "Aleksandr Berezutskii <berezutskii.aleksandr@gmail.com>",
]
maintainers = [
    "Aleksandr Berezutskii <berezutskii.aleksandr@gmail.com>"
]
readme = "README.md"

[tool.poetry.dependencies]
python = ">=3.10,<4.0"
scipy = "^1.9.2"
opt-einsum = "^3.3.0"
more-itertools = ">=8.12,<11.0"
threadpoolctl = "^3.1.0"
tqdm = "^4.64.1"
qecstruct = "^0.2.9"
qecsim = "^1.0b9"
numpy = "1.23"
pymatching = "^2.1.0"

[tool.poetry.group.dev]
optional = true

[tool.poetry.group.dev.dependencies]
black = ">=22.3,<24.0"
pylint = ">=2.17.4,<4.0.0"
setuptools = ">=67.8,<70.0"
mypy = "^1.3"
ipykernel = "^6.23.1"
notebook = ">=6.5.3,<8.0.0"
jupyter = "^1.0.0"
matplotlib = "^3.7.1"

[tool.poetry.group.test]
optional = true

[tool.poetry.group.test.dependencies]
coverage = ">=6.4.4,<8.0.0"
pytest-cov = ">=3,<5"
pytest = "^7.3.0"
py = "^1.11.0"

[tool.poetry.group.docs]
optional = true

[tool.poetry.group.docs.dependencies]
matplotlib = "^3.7.0"
Sphinx = ">=6.2.1,<8.0.0"
<<<<<<< HEAD
sphinx-rtd-theme = ">=1.2.1,<3.0.0"
=======
sphinx-rtd-theme = "^2.0.0"
myst-parser = "^2.0.0"
>>>>>>> 08d453d1
sphinxcontrib-napoleon = "^0.7"
nbsphinx = "^0.9.2"
pygments = "^2.17.2"
ipython = "^8.22.1"

[build-system]
requires = ["poetry-core>=1.0.0"]
build-backend = "poetry.core.masonry.api"<|MERGE_RESOLUTION|>--- conflicted
+++ resolved
@@ -50,12 +50,8 @@
 [tool.poetry.group.docs.dependencies]
 matplotlib = "^3.7.0"
 Sphinx = ">=6.2.1,<8.0.0"
-<<<<<<< HEAD
 sphinx-rtd-theme = ">=1.2.1,<3.0.0"
-=======
-sphinx-rtd-theme = "^2.0.0"
 myst-parser = "^2.0.0"
->>>>>>> 08d453d1
 sphinxcontrib-napoleon = "^0.7"
 nbsphinx = "^0.9.2"
 pygments = "^2.17.2"
