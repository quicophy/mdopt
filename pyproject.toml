[project]
name = "mdopt"
version = "1.0.1"
description = "Discrete optimisation in the tensor-network (specifically, MPS-MPO) language."
authors = [
    { name = "Aleksandr Berezutskii", email = "berezutskii.aleksandr@gmail.com" },
]
maintainers = [
    { name = "Aleksandr Berezutskii", email = "berezutskii.aleksandr@gmail.com" },
]
readme = "README.md"
keywords = [ "tensor networks", "quantum error correction", "discrete optimisation", "MPS", "MPO", "python", "decoding" ]
<<<<<<< HEAD
requires-python = ">=3.10,<3.14"
=======
requires-python = ">=3.10,<4.0"
classifiers = [
    "Typing :: Typed",
]
>>>>>>> 5545b1ed

dependencies = [
    "scipy>=1.9.2,<2.0.0",
    "opt-einsum>=3.3.0,<4.0.0",
    "more-itertools>=8.12,<11.0",
    "threadpoolctl>=3.1.0,<4.0.0",
    "tqdm>=4.64.1,<5.0.0",
    "qecstruct>=0.2.9,<0.3.0",
    "qecsim>=1.0b9,<2.0.0",
    "matrex>=0.0.1,<0.0.2",
    "numpy<2.2.0",
    "qldpc>=0.1.2,<0.2.0",
    "sympy>=1.14.0,<2.0.0",
    "seaborn>=0.13.2,<0.14.0",
    "ldpc>=2.3.6,<3.0.0",
]

[tool.poetry.group.dev]
optional = true

[tool.poetry.group.dev.dependencies]
black = ">=22.3,<26.0"
pylint = ">=2.17.4,<4.0.0"
setuptools = ">=67.8,<81.0"
mypy = "^1.3"
ipykernel = "^6.23.1"
notebook = ">=6.5.3,<8.0.0"
jupyter = "^1.0.0"
matplotlib = "^3.7.1"
pyinstrument = "^5.1.1"

[tool.poetry.group.test]
optional = true

[tool.poetry.group.test.dependencies]
coverage = ">=6.4.4,<8.0.0"
pytest-cov = ">=3,<7"
pytest = ">=7.3,<9.0"
py = "^1.11.0"

[tool.poetry.group.docs]
optional = true

[tool.poetry.group.docs.dependencies]
matplotlib = "^3.7.0"
Sphinx = ">=6.2.1,<9.0.0"
myst-parser = ">=2,<5"
sphinxcontrib-napoleon = "^0.7"
nbsphinx = "^0.9.2"
pygments = "^2.17.2"
ipython = "^8.22.1"
pydata-sphinx-theme = ">=0.16.1,<0.17.0"

[build-system]
requires = ["poetry-core>=1.0.0"]
build-backend = "poetry.core.masonry.api"

[tool.poetry.requires-plugins]
poetry-plugin-export = ">=1.8"<|MERGE_RESOLUTION|>--- conflicted
+++ resolved
@@ -10,14 +10,7 @@
 ]
 readme = "README.md"
 keywords = [ "tensor networks", "quantum error correction", "discrete optimisation", "MPS", "MPO", "python", "decoding" ]
-<<<<<<< HEAD
 requires-python = ">=3.10,<3.14"
-=======
-requires-python = ">=3.10,<4.0"
-classifiers = [
-    "Typing :: Typed",
-]
->>>>>>> 5545b1ed
 
 dependencies = [
     "scipy>=1.9.2,<2.0.0",
